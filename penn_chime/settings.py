--- conflicted
+++ resolved
@@ -16,14 +16,9 @@
         montgomery=montgomery,
         bucks=bucks,
         philly=philly),
-<<<<<<< HEAD
-    current_hospitalized=4,
-=======
-    known_infections=157,
-    known_cases=6,
->>>>>>> e86a1f70
+    current_hospitalized=6,
     doubling_time=6,
-    known_infected=91,
+    known_infected=157,
     n_days=60,
     market_share=0.15,
     relative_contact_rate=0,
