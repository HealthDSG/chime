from functools import reduce
from typing import Tuple, Dict, Any
import pandas as pd
import streamlit as st
import numpy as np
import altair as alt

hide_menu_style = """
        <style>
        #MainMenu {visibility: hidden;}
        </style>
        """
st.markdown(hide_menu_style, unsafe_allow_html=True)

delaware = 564696
chester = 519293
montgomery = 826075
bucks = 628341
philly = 1581000
S_default = delaware + chester + montgomery + bucks + philly
known_infections = 63 # update daily
known_cases = 4 # update daily

# Widgets
current_hosp = st.sidebar.number_input(
    "Currently Hospitalized COVID-19 Patients", value=known_cases, step=1, format="%i"
)

initial_infections = st.sidebar.number_input(
    "Currently Known Regional Infections", value=known_infections, step=10, format="%i"
)

doubling_time = st.sidebar.number_input(
    "Doubling time before social distancing (days)", value=6, step=1, format="%i"
)

relative_contact_rate = st.sidebar.number_input(
    "Social distancing (% reduction in social contact)", 0, 100, value=0, step=5, format="%i"
)/100.0

hosp_rate = (
<<<<<<< HEAD
    st.sidebar.number_input("Hospitalization %", 0.0, 100.0, value=5.0, step=1.0, format="%f")
    / 100.0
)
icu_rate = (
    st.sidebar.number_input("ICU %", 0.0, 100.0, value=2.0, step=1.0, format="%f") / 100.0
)
vent_rate = (
    st.sidebar.number_input("Ventilated %", 0.0, 100.0, value=1.0, step=1.0, format="%f")
=======
    st.sidebar.number_input("Hospitalization %(total infections)", 0, 100, value=5, step=1, format="%i")
    / 100.0
)
icu_rate = (
    st.sidebar.number_input("ICU %(total infections)", 0, 100, value=2, step=1, format="%i") / 100.0
)
vent_rate = (
    st.sidebar.number_input("Ventilated %(total infections)", 0, 100, value=1, step=1, format="%i")
>>>>>>> ede39e53
    / 100.0
)
hosp_los = st.sidebar.number_input("Hospital Length of Stay", value=7, step=1, format="%i")
icu_los = st.sidebar.number_input("ICU Length of Stay", value=9, step=1, format="%i")
vent_los = st.sidebar.number_input("Vent Length of Stay", value=10, step=1, format="%i")
Penn_market_share = (
    st.sidebar.number_input(
        "Hospital Market Share (%)", 0.0, 100.0, value=15.0, step=1.0, format="%f"
    )
    / 100.0
)
S = st.sidebar.number_input(
    "Regional Population", value=S_default, step=100000, format="%i"
)

total_infections = current_hosp / Penn_market_share / hosp_rate
detection_prob = initial_infections / total_infections

S, I, R = S, initial_infections / detection_prob, 0

intrinsic_growth_rate = 2 ** (1 / doubling_time) - 1

recovery_days = 14.0
# mean recovery rate, gamma, (in 1/days).
gamma = 1 / recovery_days

# Contact rate, beta
beta = (
    intrinsic_growth_rate + gamma
) / S * (1-relative_contact_rate) # {rate based on doubling time} / {initial S}

r_t = beta / gamma * S # r_t is r_0 after distancing
r_naught = r_t / (1-relative_contact_rate)
doubling_time_t = 1/np.log2(beta*S - gamma +1) # doubling time after distancing

def head():
    st.title("COVID-19 Hospital Impact Model for Epidemics")
    st.markdown(
        """*This tool was developed by the [Predictive Healthcare team](http://predictivehealthcare.pennmedicine.org/) at
    Penn Medicine. For questions and comments please see our
    [contact page](http://predictivehealthcare.pennmedicine.org/contact/). Code can be found on [Github](https://github.com/pennsignals/chime).
    Join our [Slack channel](https://codeforphilly.org/chat?channel=covid19-chime-penn) if you would like to get involved!*""")


    st.markdown(
        """The estimated number of currently infected individuals is **{total_infections:.0f}**. The **{initial_infections}**
    confirmed cases in the region imply a **{detection_prob:.0%}** rate of detection. This is based on current inputs for
    Hospitalizations (**{current_hosp}**), Hospitalization rate (**{hosp_rate:.0%}**), Region size (**{S}**),
    and Hospital market share (**{Penn_market_share:.0%}**).

An initial doubling time of **{doubling_time}** days and a recovery time of **{recovery_days}** days imply an $R_0$ of
**{r_naught:.2f}**.

**Mitigation**: A **{relative_contact_rate:.0%}** reduction in social contact after the onset of the
outbreak reduces the doubling time to **{doubling_time_t:.1f}** days, implying an effective $R_t$ of **${r_t:.2f}$**.
""".format(
        total_infections=total_infections,
        initial_infections=initial_infections,
        detection_prob=detection_prob,
        current_hosp=current_hosp,
        hosp_rate=hosp_rate,
        S=S,
        Penn_market_share=Penn_market_share,
        recovery_days=recovery_days,
        r_naught=r_naught,
        doubling_time=doubling_time,
        relative_contact_rate=relative_contact_rate,
        r_t=r_t,
        doubling_time_t=doubling_time_t
    )
    )

    return None

head()

def show_more_info_about_this_tool():
    """a lot of streamlit writing to screen."""
    st.subheader(
        "[Discrete-time SIR modeling](https://mathworld.wolfram.com/SIRModel.html) of infections/recovery"
    )
    st.markdown(
        """The model consists of individuals who are either _Susceptible_ ($S$), _Infected_ ($I$), or _Recovered_ ($R$).

The epidemic proceeds via a growth and decline process. This is the core model of infectious disease spread and has been in use in epidemiology for many years."""
    )
    st.markdown("""The dynamics are given by the following 3 equations.""")

    st.latex("S_{t+1} = (-\\beta S_t I_t) + S_t")
    st.latex("I_{t+1} = (\\beta S_t I_t - \\gamma I_t) + I_t")
    st.latex("R_{t+1} = (\\gamma I_t) + R_t")

    st.markdown(
        """To project the expected impact to Penn Medicine, we estimate the terms of the model.

To do this, we use a combination of estimates from other locations, informed estimates based on logical reasoning, and best guesses from the American Hospital Association.


### Parameters

The model's parameters, $\\beta$ and $\\gamma$, determine the virulence of the epidemic.

$$\\beta$$ can be interpreted as the _effective contact rate_:
""")
    st.latex("\\beta = \\tau \\times c")

    st.markdown(
"""which is the transmissibility ($\\tau$) multiplied by the average number of people exposed ($$c$$).  The transmissibility is the basic virulence of the pathogen.  The number of people exposed $c$ is the parameter that can be changed through social distancing.


$\\gamma$ is the inverse of the mean recovery time, in days.  I.e.: if $\\gamma = 1/{recovery_days}$, then the average infection will clear in {recovery_days} days.

An important descriptive parameter is the _basic reproduction number_, or $R_0$.  This represents the average number of people who will be infected by any given infected person.  When $R_0$ is greater than 1, it means that a disease will grow.  Higher $R_0$'s imply more rapid growth.  It is defined as """.format(recovery_days=int(recovery_days)    , c='c'))
    st.latex("R_0 = \\beta /\\gamma")

    st.markdown("""

$R_0$ gets bigger when

- there are more contacts between people
- when the pathogen is more virulent
- when people have the pathogen for longer periods of time

A doubling time of {doubling_time} days and a recovery time of {recovery_days} days imply an $R_0$ of {r_naught:.2f}.

#### Effect of social distancing

After the beginning of the outbreak, actions to reduce social contact will lower the parameter $c$.  If this happens at
time $t$, then the number of people infected by any given infected person is $R_t$, which will be lower than $R_0$.

A {relative_contact_rate:.0%} reduction in social contact would increase the time it takes for the outbreak to double,
to {doubling_time_t:.2f} days from {doubling_time:.2f} days, with a $R_t$ of {r_t:.2f}.

#### Using the model

We need to express the two parameters $\\beta$ and $\\gamma$ in terms of quantities we can estimate.

- $\\gamma$:  the CDC is recommending 14 days of self-quarantine, we'll use $\\gamma = 1/{recovery_days}$.
- To estimate $$\\beta$$ directly, we'd need to know transmissibility and social contact rates.  since we don't know these things, we can extract it from known _doubling times_.  The AHA says to expect a doubling time $T_d$ of 7-10 days. That means an early-phase rate of growth can be computed by using the doubling time formula:
""".format(doubling_time=doubling_time,
           recovery_days=recovery_days,
           r_naught=r_naught,
           relative_contact_rate=relative_contact_rate,
           doubling_time_t=doubling_time_t,
           r_t=r_t)
    )
    st.latex("g = 2^{1/T_d} - 1")

    st.markdown(
        """
- Since the rate of new infections in the SIR model is $g = \\beta S - \\gamma$, and we've already computed $\\gamma$, $\\beta$ becomes a function of the initial population size of susceptible individuals.
$$\\beta = (g + \\gamma)$$.


### Initial Conditions

- The total size of the susceptible population will be the entire catchment area for Penn Medicine entities (HUP, PAH, PMC, CCH)
  - Delaware = {delaware}
  - Chester = {chester}
  - Montgomery = {montgomery}
  - Bucks = {bucks}
  - Philly = {philly}""".format(
            delaware=delaware,
            chester=chester,
            montgomery=montgomery,
            bucks=bucks,
            philly=philly,
        )
    )
    return None

if st.checkbox("Show more info about this tool"):
    show_more_info_about_this_tool()

# The SIR model, one time step
def sir(y, beta, gamma, N):
    S, I, R = y
    Sn = (-beta * S * I) + S
    In = (beta * S * I - gamma * I) + I
    Rn = gamma * I + R
    if Sn < 0:
        Sn = 0
    if In < 0:
        In = 0
    if Rn < 0:
        Rn = 0

    scale = N / (Sn + In + Rn)
    return Sn * scale, In * scale, Rn * scale


# Run the SIR model forward in time
def sim_sir(S, I, R, beta, gamma, n_days, beta_decay=None):
    N = S + I + R
    s, i, r = [S], [I], [R]
    for day in range(n_days):
        y = S, I, R
        S, I, R = sir(y, beta, gamma, N)
        if beta_decay:
            beta = beta * (1 - beta_decay)
        s.append(S)
        i.append(I)
        r.append(R)

    s, i, r = np.array(s), np.array(i), np.array(r)
    return s, i, r


n_days = st.slider("Number of days to project", 30, 200, 60, 1, "%i")

beta_decay = 0.0
s, i, r = sim_sir(S, I, R, beta, gamma, n_days, beta_decay=beta_decay)


hosp = i * hosp_rate * Penn_market_share
icu = i * icu_rate * Penn_market_share
vent = i * vent_rate * Penn_market_share

days = np.array(range(0, n_days + 1))
data_list = [days, hosp, icu, vent]
data_dict = dict(zip(["day", "hosp", "icu", "vent"], data_list))

projection = pd.DataFrame.from_dict(data_dict)

st.subheader("New Admissions")
st.markdown("Projected number of **daily** COVID-19 admissions at Penn hospitals")

# New cases
projection_admits = projection.iloc[:-1, :] - projection.shift(1)
projection_admits[projection_admits < 0] = 0

plot_projection_days = n_days - 10
projection_admits["day"] = range(projection_admits.shape[0])


def new_admissions_chart(projection_admits: pd.DataFrame, plot_projection_days: int) -> alt.Chart:
    """docstring"""
    projection_admits = projection_admits.rename(columns={"hosp": "Hospitalized", "icu": "ICU", "vent": "Ventilated"})
    return (
        alt
        .Chart(projection_admits.head(plot_projection_days))
        .transform_fold(fold=["Hospitalized", "ICU", "Ventilated"])
        .mark_line(point=True)
        .encode(
            x=alt.X("day", title="Days from today"),
            y=alt.Y("value:Q", title="Daily admissions"),
            color="key:N",
            tooltip=["day", "key:N"]
        )
        .interactive()
    )

st.altair_chart(new_admissions_chart(projection_admits, plot_projection_days), use_container_width=True)



if st.checkbox("Show Projected Admissions in tabular form"):
    admits_table = projection_admits[np.mod(projection_admits.index, 7) == 0].copy()
    admits_table["day"] = admits_table.index
    admits_table.index = range(admits_table.shape[0])
    admits_table = admits_table.fillna(0).astype(int)

    st.dataframe(admits_table)

st.subheader("Admitted Patients (Census)")
st.markdown(
    "Projected **census** of COVID-19 patients, accounting for arrivals and discharges at Penn hospitals"
)

def _census_table(projection_admits, hosp_los, icu_los, vent_los) -> pd.DataFrame:
    """ALOS for each category of COVID-19 case (total guesses)"""

    los_dict = {
        "hosp": hosp_los,
        "icu": icu_los,
        "vent": vent_los,
    }

    census_dict = dict()
    for k, los in los_dict.items():
        census = (
            projection_admits.cumsum().iloc[:-los, :]
            - projection_admits.cumsum().shift(los).fillna(0)
        ).apply(np.ceil)
        census_dict[k] = census[k]


    census_df = pd.DataFrame(census_dict)
    census_df["day"] = census_df.index
    census_df = census_df[["day", "hosp", "icu", "vent"]]

    census_table = census_df[np.mod(census_df.index, 7) == 0].copy()
    census_table.index = range(census_table.shape[0])
    census_table.loc[0, :] = 0
    census_table = census_table.dropna().astype(int)

    return census_table

census_table = _census_table(projection_admits, hosp_los, icu_los, vent_los)

def admitted_patients_chart(census: pd.DataFrame) -> alt.Chart:
    """docstring"""
    census = census.rename(columns={"hosp": "Hospital Census", "icu": "ICU Census", "vent": "Ventilated Census"})

    return (
        alt
        .Chart(census)
        .transform_fold(fold=["Hospital Census", "ICU Census", "Ventilated Census"])
        .mark_line(point=True)
        .encode(
            x=alt.X("day", title="Days from today"),
            y=alt.Y("value:Q", title="Census"),
            color="key:N",
            tooltip=["day", "key:N"]
        )
        .interactive()
    )

st.altair_chart(admitted_patients_chart(census_table), use_container_width=True)

if st.checkbox("Show Projected Census in tabular form"):
    st.dataframe(census_table)

def additional_projections_chart(i: np.ndarray, r: np.ndarray) -> alt.Chart:
    dat = pd.DataFrame({"Infected": i, "Recovered": r})

    return (
        alt
        .Chart(dat.reset_index())
        .transform_fold(fold=["Infected", "Recovered"])
        .mark_line()
        .encode(
            x=alt.X("index", title="Days from today"),
            y=alt.Y("value:Q", title="Case Volume"),
            tooltip=["key:N", "value:Q"],
            color="key:N"
        )
        .interactive()
    )

st.markdown(
    """**Click the checkbox below to view additional data generated by this simulation**"""
)

def show_additional_projections():
    st.subheader(
        "The number of infected and recovered individuals in the hospital catchment region at any given moment"
    )

    st.altair_chart(additional_projections_chart(i, r), use_container_width=True)

    if st.checkbox("Show Raw SIR Similation Data"):
        # Show data
        days = np.array(range(0, n_days + 1))
        data_list = [days, s, i, r]
        data_dict = dict(zip(["day", "susceptible", "infections", "recovered"], data_list))
        projection_area = pd.DataFrame.from_dict(data_dict)
        infect_table = (projection_area.iloc[::7, :]).apply(np.floor)
        infect_table.index = range(infect_table.shape[0])

        st.dataframe(infect_table)


if st.checkbox("Show Additional Projections"):
    show_additional_projections()


# Definitions and footer

st.subheader("Guidance on Selecting Inputs")
st.markdown(
    """* **Hospitalized COVID-19 Patients:** The number of patients currently hospitalized with COVID-19. This number is used in conjunction with Hospital Market Share and Hospitalization % to estimate the total number of infected individuals in your region.
* **Currently Known Regional Infections**: The number of infections reported in your hospital's catchment region. This input is used to estimate the detection rate of infected individuals.
* **Doubling Time (days):** This parameter drives the rate of new cases during the early phases of the outbreak. The American Hospital Association currently projects doubling rates between 7 and 10 days. This is the doubling time you expect under status quo conditions. To account for reduced contact and other public health interventions, modify the _Social distancing_ input.
* **Social distancing (% reduction in person-to-person physical contact):** This parameter allows users to explore how reduction in interpersonal contact & transmission (hand-washing) might slow the rate of new infections. It is your estimate of how much social contact reduction is being achieved in your region relative to the status quo. While it is unclear how much any given policy might affect social contact (eg. school closures or remote work), this parameter lets you see how projections change with percentage reductions in social contact.
* **Hospitalization %(total infections):** Percentage of **all** infected cases which will need hospitalization.
* **ICU %(total infections):** Percentage of **all** infected cases which will need to be treated in an ICU.
* **Ventilated %(total infections):** Percentage of **all** infected cases which will need mechanical ventilation.
* **Hospital Length of Stay:** Average number of days of treatment needed for hospitalized COVID-19 patients.
* **ICU Length of Stay:** Average number of days of ICU treatment needed for ICU COVID-19 patients.
* **Vent Length of Stay:**  Average number of days of ventilation needed for ventilated COVID-19 patients.
* **Hospital Market Share (%):** The proportion of patients in the region that are likely to come to your hospital (as opposed to other hospitals in the region) when they get sick. One way to estimate this is to look at all of the hospitals in your region and add up all of the beds. The number of beds at your hospital divided by the total number of beds in the region times 100 will give you a reasonable starting estimate.
* **Regional Population:** Total population size of the catchment region of your hospital(s).
    """
)


st.subheader("References & Acknowledgements")
st.markdown(
    """* AHA Webinar, Feb 26, James Lawler, MD, an associate professor University of Nebraska Medical Center, What Healthcare Leaders Need To Know: Preparing for the COVID-19
* We would like to recognize the valuable assistance in consultation and review of model assumptions by Michael Z. Levy, PhD, Associate Professor of Epidemiology, Department of Biostatistics, Epidemiology and Informatics at the Perelman School of Medicine
    """
)
st.markdown("© 2020, The Trustees of the University of Pennsylvania")<|MERGE_RESOLUTION|>--- conflicted
+++ resolved
@@ -39,25 +39,14 @@
 )/100.0
 
 hosp_rate = (
-<<<<<<< HEAD
-    st.sidebar.number_input("Hospitalization %", 0.0, 100.0, value=5.0, step=1.0, format="%f")
+    st.sidebar.number_input("Hospitalization %(total infections)", 0.0, 100.0, value=5.0, step=1.0, format="%f")
     / 100.0
 )
 icu_rate = (
-    st.sidebar.number_input("ICU %", 0.0, 100.0, value=2.0, step=1.0, format="%f") / 100.0
+    st.sidebar.number_input("ICU %(total infections)", 0.0, 100.0, value=2.0, step=1.0, format="%f") / 100.0
 )
 vent_rate = (
-    st.sidebar.number_input("Ventilated %", 0.0, 100.0, value=1.0, step=1.0, format="%f")
-=======
-    st.sidebar.number_input("Hospitalization %(total infections)", 0, 100, value=5, step=1, format="%i")
-    / 100.0
-)
-icu_rate = (
-    st.sidebar.number_input("ICU %(total infections)", 0, 100, value=2, step=1, format="%i") / 100.0
-)
-vent_rate = (
-    st.sidebar.number_input("Ventilated %(total infections)", 0, 100, value=1, step=1, format="%i")
->>>>>>> ede39e53
+    st.sidebar.number_input("Ventilated %(total infections)", 0.0, 100.0, value=1.0, step=1.0, format="%f")
     / 100.0
 )
 hosp_los = st.sidebar.number_input("Hospital Length of Stay", value=7, step=1, format="%i")
