--- conflicted
+++ resolved
@@ -25,17 +25,14 @@
 initial_infections = st.sidebar.number_input(
     "Currently Known Regional Infections", min_value=1, value=known_infections, step=10, format="%i"
 )
-<<<<<<< HEAD
 current_hosp = st.sidebar.number_input(
     "Currently Hospitalized COVID-19 Patients", min_value=1, value=known_cases, step=1, format="%i"
 )
-=======
 
 detection_prob = (st.sidebar.number_input(
     "Probability of Detection (%)", 0, 100, value=5, step=1, format="%i"
 )/ 100.0)
 
->>>>>>> f37fb79c
 doubling_time = st.sidebar.number_input(
     "Doubling Time (days)", value=6, step=1, format="%i"
 )
