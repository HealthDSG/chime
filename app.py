--- conflicted
+++ resolved
@@ -29,7 +29,6 @@
 known_infections = 91 # update daily
 known_cases = 4 # update daily
 
-<<<<<<< HEAD
 # This is somewhat dangerous:
 # Hide the main menu with "Rerun", "run on Save", "clear cache", and "record a screencast"
 # This should not be hidden in prod, but removed
@@ -49,9 +48,6 @@
     "Probability of Detection (%)", 0, 100, value=5, step=1, format="%i"
 )/ 100.0)
 
-=======
-# Widgets
->>>>>>> b2c622e9
 current_hosp = st.sidebar.number_input(
     "Currently Hospitalized COVID-19 Patients", value=known_cases, step=1, format="%i"
 )
@@ -97,7 +93,7 @@
     "Currently Known Regional Infections", value=known_infections, step=10, format="%i"
 )
 
-total_infections = current_hosp / Penn_market_share / hosp_rate
+total_infections = current_hosp / market_share / hosp_rate
 detection_prob = initial_infections / total_infections
 
 # S := Susceptible, able to be infected
@@ -121,32 +117,7 @@
 r_naught = r_t / (1 - relative_contact_rate)
 doubling_time_t = 1 / np.log2(beta * S - gamma +1)  # doubling time after distancing
 
-<<<<<<< HEAD
 beta_decay = 0.0
-=======
-def head():
-    st.markdown("""
-<link rel="stylesheet" href="https://www1.pennmedicine.org/styles/shared/penn-medicine-header.css">
-
-<div class="penn-medicine-header__content">
-    <a href="https://www.pennmedicine.org" class="penn-medicine-header__logo"
-        title="Go to the Penn Medicine home page">Penn Medicine</a>
-    <a id="title" class="penn-medicine-header__title">Penn Medicine - COVID-19 Hospital Impact Model for Epidemics</a>
-</div>
-    """, unsafe_allow_html=True)
-    st.markdown(
-        """*This tool was developed by the [Predictive Healthcare team](http://predictivehealthcare.pennmedicine.org/) at
-    Penn Medicine. For questions and comments please see our
-    [contact page](http://predictivehealthcare.pennmedicine.org/contact/). Code can be found on [Github](https://github.com/pennsignals/chime).
-    Join our [Slack channel](https://codeforphilly.org/chat?channel=covid19-chime-penn) if you would like to get involved!*""")
-
-
-    st.markdown(
-        """The estimated number of currently infected individuals is **{total_infections:.0f}**. The **{initial_infections}**
-    confirmed cases in the region imply a **{detection_prob:.0%}** rate of detection. This is based on current inputs for
-    Hospitalizations (**{current_hosp}**), Hospitalization rate (**{hosp_rate:.0%}**), Region size (**{S}**),
-    and Hospital market share (**{Penn_market_share:.0%}**).
->>>>>>> b2c622e9
 
 
 # PRESENTATION
@@ -198,165 +169,25 @@
 # PRESENTATION
 st.subheader("New Admissions")
 st.markdown("Projected number of **daily** COVID-19 admissions at Penn hospitals")
-<<<<<<< HEAD
 st.altair_chart(
     new_admissions_chart(alt, projection_admits, n_days - 10),
     use_container_width=True,
 )
-=======
-
-# New cases
-projection_admits = projection.iloc[:-1, :] - projection.shift(1)
-projection_admits[projection_admits < 0] = 0
-
-
-plot_projection_days = n_days - 10
-projection_admits["day"] = range(projection_admits.shape[0])
-
-
-def new_admissions_chart(projection_admits: pd.DataFrame, plot_projection_days: int) -> alt.Chart:
-    """docstring"""
-    projection_admits = projection_admits.rename(columns={"hosp": "Hospitalized", "icu": "ICU", "vent": "Ventilated"})
-    return (
-        alt
-        .Chart(projection_admits.head(plot_projection_days))
-        .transform_fold(fold=["Hospitalized", "ICU", "Ventilated"])
-        .mark_line(point=True)
-        .encode(
-            x=alt.X("day", title="Days from today"),
-            y=alt.Y("value:Q", title="Daily admissions"),
-            color="key:N",
-            tooltip=["day", alt.Tooltip("value:Q", format='.0f', title="Admissions"), "key:N"]
-        )
-        .interactive()
-    )
-
-st.altair_chart(new_admissions_chart(projection_admits, plot_projection_days), use_container_width=True)
-
-
-
->>>>>>> b2c622e9
 if st.checkbox("Show Projected Admissions in tabular form"):
     draw_projected_admissions_table(st, projection_admits)
 st.subheader("Admitted Patients (Census)")
 st.markdown(
     "Projected **census** of COVID-19 patients, accounting for arrivals and discharges at Penn hospitals"
 )
-<<<<<<< HEAD
 st.altair_chart(admitted_patients_chart(alt, census_table), use_container_width=True)
 if st.checkbox("Show Projected Census in tabular form"):
     st.table(census_table)
-=======
-
-def _census_df(projection_admits, hosp_los, icu_los, vent_los) -> pd.DataFrame:
-    """ALOS for each category of COVID-19 case (total guesses)"""
-
-    los_dict = {
-        "hosp": hosp_los,
-        "icu": icu_los,
-        "vent": vent_los,
-    }
-
-    census_dict = dict()
-    for k, los in los_dict.items():
-        census = (
-            projection_admits.cumsum().iloc[:-los, :]
-            - projection_admits.cumsum().shift(los).fillna(0)
-        ).apply(np.ceil)
-        census_dict[k] = census[k]
-
-
-    census_df = pd.DataFrame(census_dict)
-    census_df["day"] = census_df.index
-    census_df = census_df[["day", "hosp", "icu", "vent"]]
-    return census_df
-
-census_df = _census_df(projection_admits, hosp_los, icu_los, vent_los)
-
-def admitted_patients_chart(census: pd.DataFrame) -> alt.Chart:
-    """docstring"""
-    census = census.rename(columns={"hosp": "Hospital Census", "icu": "ICU Census", "vent": "Ventilated Census"})
-    return (
-        alt
-        .Chart(census.head(plot_projection_days))
-        .transform_fold(fold=["Hospital Census", "ICU Census", "Ventilated Census"])
-        .mark_line(point=True)
-        .encode(
-            x=alt.X("day", title="Days from today"),
-            y=alt.Y("value:Q", title="Census"),
-            color="key:N",
-            tooltip=["day", alt.Tooltip("value:Q", format='.0f', title="Census"), "key:N"]
-        )
-        .interactive()
-    )
-
-st.altair_chart(admitted_patients_chart(census_df), use_container_width=True)
-
-if st.checkbox("Show Projected Census in tabular form"):
-    census_table = census_df[np.mod(census_df.index, 7) == 0].copy()
-    census_table.index = range(census_table.shape[0])
-    census_table.loc[0, :] = 0
-    census_table = census_table.dropna().astype(int)
-
-    st.dataframe(census_table)
-
-def additional_projections_chart(i: np.ndarray, r: np.ndarray) -> alt.Chart:
-    dat = pd.DataFrame({"Infected": i, "Recovered": r})
-
-    return (
-        alt
-        .Chart(dat.reset_index())
-        .transform_fold(fold=["Infected", "Recovered"])
-        .mark_line()
-        .encode(
-            x=alt.X("index", title="Days from today"),
-            y=alt.Y("value:Q", title="Case Volume"),
-            tooltip=["key:N", "value:Q"],
-            color="key:N"
-        )
-        .interactive()
-    )
-
->>>>>>> b2c622e9
 st.markdown(
     """**Click the checkbox below to view additional data generated by this simulation**"""
 )
 if st.checkbox("Show Additional Projections"):
-<<<<<<< HEAD
     show_additional_projections(st, alt, additional_projections_chart, i, r)
     if st.checkbox("Show Raw SIR Simulation Data"):
         draw_raw_sir_simulation_table(st, n_days, s, i , r)
 write_definitions(st)
-write_footer(st)
-=======
-    show_additional_projections()
-
-
-# Definitions and footer
-
-st.subheader("Guidance on Selecting Inputs")
-st.markdown(
-    """* **Hospitalized COVID-19 Patients:** The number of patients currently hospitalized with COVID-19 **at your hospital(s)**. This number is used in conjunction with Hospital Market Share and Hospitalization % to estimate the total number of infected individuals in your region.
-* **Doubling Time (days):** This parameter drives the rate of new cases during the early phases of the outbreak. The American Hospital Association currently projects doubling rates between 7 and 10 days. This is the doubling time you expect under status quo conditions. To account for reduced contact and other public health interventions, modify the _Social distancing_ input.
-* **Social distancing (% reduction in person-to-person physical contact):** This parameter allows users to explore how reduction in interpersonal contact & transmission (hand-washing) might slow the rate of new infections. It is your estimate of how much social contact reduction is being achieved in your region relative to the status quo. While it is unclear how much any given policy might affect social contact (eg. school closures or remote work), this parameter lets you see how projections change with percentage reductions in social contact.
-* **Hospitalization %(total infections):** Percentage of **all** infected cases which will need hospitalization.
-* **ICU %(total infections):** Percentage of **all** infected cases which will need to be treated in an ICU.
-* **Ventilated %(total infections):** Percentage of **all** infected cases which will need mechanical ventilation.
-* **Hospital Length of Stay:** Average number of days of treatment needed for hospitalized COVID-19 patients.
-* **ICU Length of Stay:** Average number of days of ICU treatment needed for ICU COVID-19 patients.
-* **Vent Length of Stay:**  Average number of days of ventilation needed for ventilated COVID-19 patients.
-* **Hospital Market Share (%):** The proportion of patients in the region that are likely to come to your hospital (as opposed to other hospitals in the region) when they get sick. One way to estimate this is to look at all of the hospitals in your region and add up all of the beds. The number of beds at your hospital divided by the total number of beds in the region times 100 will give you a reasonable starting estimate.
-* **Regional Population:** Total population size of the catchment region of your hospital(s).
-* **Currently Known Regional Infections**: The number of infections reported in your hospital's catchment region. This is only used to compute detection rate - **it will not change projections**. This input is used to estimate the detection rate of infected individuals.
-    """
-)
-
-
-st.subheader("References & Acknowledgements")
-st.markdown(
-    """* AHA Webinar, Feb 26, James Lawler, MD, an associate professor University of Nebraska Medical Center, What Healthcare Leaders Need To Know: Preparing for the COVID-19
-* We would like to recognize the valuable assistance in consultation and review of model assumptions by Michael Z. Levy, PhD, Associate Professor of Epidemiology, Department of Biostatistics, Epidemiology and Informatics at the Perelman School of Medicine
-    """
-)
-st.markdown("© 2020, The Trustees of the University of Pennsylvania")
->>>>>>> b2c622e9
+write_footer(st)