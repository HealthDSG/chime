"""effectful functions for streamlit io"""

import numpy as np  # type: ignore
import pandas as pd  # type: ignore

from .defaults import Constants, RateLos
from .utils import add_date_column, dataframe_to_base64
from .parameters import Parameters

DATE_FORMAT = "%b, %d"  # see https://strftime.org


hide_menu_style = """
        <style>
        #MainMenu {visibility: hidden;}
        </style>
        """


########
# Text #
########


def display_header(st, p):

    detection_prob_str = (
        "{detection_prob:.0%}".format(detection_prob=p.detection_probability)
        if p.detection_probability
        else "unknown"
    )
    st.markdown(
        """
<link rel="stylesheet" href="https://www1.pennmedicine.org/styles/shared/penn-medicine-header.css">

<div class="penn-medicine-header__content">
    <a href="https://www.pennmedicine.org" class="penn-medicine-header__logo"
        title="Go to the Penn Medicine home page">Penn Medicine</a>
    <a id="title" class="penn-medicine-header__title">Penn Medicine - COVID-19 Hospital Impact Model for Epidemics</a>
</div>
    """,
        unsafe_allow_html=True,
    )
    st.markdown(
<<<<<<< HEAD
        """**IMPORTANT NOTICE**: Admissions and Census calculations were previously **undercounting**.
        Please update your reports. See more about this issue [here]
        (https://github.com/CodeForPhilly/chime/pull/190)."""
    )
    st.markdown(
        """*This tool was developed by the [Predictive Healthcare team](http://predictivehealthcare.pennmedicine.org/) at
    Penn Medicine. For questions on how to use this tool see the [User docs](https://code-for-philly.gitbook.io/chime/).
    For questions and comments please see our [contact page](http://predictivehealthcare.pennmedicine.org/contact/).
    Code can be found on [Github](https://github.com/CodeForPhilly/chime). Join our [Slack channel]
    (https://codeforphilly.org/chat?channel=covid19-chime-penn) if you would like to get involved!*"""
=======
        """**IMPORTANT NOTICE**: Admissions and Census calculations were previously **undercounting**. Please update your reports generated before """ + p.change_date() + """. See more about changes [here](https://github.com/CodeForPhilly/chime/labels/models)."""
    )
    st.markdown(
        """*This tool was developed by the [Predictive Healthcare team](http://predictivehealthcare.pennmedicine.org/) at
    Penn Medicine. For questions on how to use this tool see the [User docs](https://code-for-philly.gitbook.io/chime/). Code can be found on [Github](https://github.com/CodeForPhilly/chime).
    Join our [Slack channel](https://codeforphilly.org/chat?channel=covid19-chime-penn) if you would like to get involved!*"""
>>>>>>> 1ecdff6c
    )

    st.markdown(
        """The estimated number of currently infected individuals is **{total_infections:.0f}**. The **{initial_infections}**
    confirmed cases in the region imply a **{detection_prob_str}** rate of detection. This is based on current inputs for
    Hospitalizations (**{current_hosp}**), Hospitalization rate (**{hosp_rate:.0%}**), Region size (**{S}**),
    and Hospital market share (**{market_share:.0%}**).

An initial doubling time of **{doubling_time}** days and a recovery time of **{recovery_days}** days imply an $R_0$ of
**{r_naught:.2f}**.

**Mitigation**: A **{relative_contact_rate:.0%}** reduction in social contact after the onset of the
outbreak reduces the doubling time to **{doubling_time_t:.1f}** days, implying an effective $R_t$ of **${r_t:.2f}$**.
""".format(
            total_infections=p.infected,
            initial_infections=p.known_infected,
            detection_prob_str=detection_prob_str,
            current_hosp=p.current_hospitalized,
            hosp_rate=p.hospitalized.rate,
            S=p.susceptible,
            market_share=p.market_share,
            recovery_days=p.recovery_days,
            r_naught=p.r_naught,
            doubling_time=p.doubling_time,
            relative_contact_rate=p.relative_contact_rate,
            r_t=p.r_t,
            doubling_time_t=p.doubling_time_t,
        )
    )

    return None


def display_sidebar(st, d: Constants) -> Parameters:
    # Initialize variables
    # these functions create input elements and bind the values they are set to
    # to the variables they are set equal to
    # it's kindof like ember or angular if you are familiar with those

    if d.known_infected < 1:
        raise ValueError("Known cases must be larger than one to enable predictions.")

    n_days = st.sidebar.number_input(
        "Number of days to project",
        min_value=30,
        value=d.n_days,
        step=10,
        format="%i",
    )

    current_hospitalized = st.sidebar.number_input(
        "Currently Hospitalized COVID-19 Patients",
        min_value=0,
        value=d.current_hospitalized,
        step=1,
        format="%i",
    )

    doubling_time = st.sidebar.number_input(
        "Doubling time before social distancing (days)",
        min_value=0,
        value=d.doubling_time,
        step=1,
        format="%i",
    )

    relative_contact_rate = (
        st.sidebar.number_input(
            "Social distancing (% reduction in social contact)",
            min_value=0,
            max_value=100,
            value=d.relative_contact_rate * 100,
            step=5,
            format="%i",
        )
        / 100.0
    )

    hospitalized_rate = (
        st.sidebar.number_input(
            "Hospitalization %(total infections)",
            min_value=0.001,
            max_value=100.0,
            value=d.hospitalized.rate * 100,
            step=1.0,
            format="%f",
        )
        / 100.0
    )
    icu_rate = (
        st.sidebar.number_input(
            "ICU %(total infections)",
            min_value=0.0,
            max_value=100.0,
            value=d.icu.rate * 100,
            step=1.0,
            format="%f",
        )
        / 100.0
    )
    ventilated_rate = (
        st.sidebar.number_input(
            "Ventilated %(total infections)",
            min_value=0.0,
            max_value=100.0,
            value=d.ventilated.rate * 100,
            step=1.0,
            format="%f",
        )
        / 100.0
    )

    hospitalized_los = st.sidebar.number_input(
        "Hospital Length of Stay",
        min_value=0,
        value=d.hospitalized.length_of_stay,
        step=1,
        format="%i",
    )
    icu_los = st.sidebar.number_input(
        "ICU Length of Stay",
        min_value=0,
        value=d.icu.length_of_stay,
        step=1,
        format="%i",
    )
    ventilated_los = st.sidebar.number_input(
        "Vent Length of Stay",
        min_value=0,
        value=d.ventilated.length_of_stay,
        step=1,
        format="%i",
    )

    market_share = (
        st.sidebar.number_input(
            "Hospital Market Share (%)",
            min_value=0.001,
            max_value=100.0,
            value=d.market_share * 100,
            step=1.0,
            format="%f",
        )
        / 100.0
    )
    susceptible = st.sidebar.number_input(
        "Regional Population",
        min_value=1,
        value=d.region.susceptible,
        step=100000,
        format="%i",
    )

    known_infected = st.sidebar.number_input(
        "Currently Known Regional Infections (only used to compute detection rate - does not change projections)",
        min_value=0,
        value=d.known_infected,
        step=10,
        format="%i",
    )

    as_date = st.sidebar.checkbox(label="Present result as dates instead of days", value=False)

    max_y_axis_set = st.sidebar.checkbox("Set the Y-axis on graphs to a static value")
    max_y_axis = None
    if max_y_axis_set:
        max_y_axis = st.sidebar.number_input(
            "Y-axis static value", value=500, format="%i", step=25,
        )

    return Parameters(
        n_days=n_days,
        current_hospitalized=current_hospitalized,
        doubling_time=doubling_time,
        known_infected=known_infected,
        market_share=market_share,
        relative_contact_rate=relative_contact_rate,
        susceptible=susceptible,
        hospitalized=RateLos(hospitalized_rate, hospitalized_los),
        icu=RateLos(icu_rate, icu_los),
        ventilated=RateLos(ventilated_rate, ventilated_los),
        max_y_axis=max_y_axis,
        as_date=as_date,
    )


def show_more_info_about_this_tool(st, parameters, inputs: Constants, notes: str = ""):
    """a lot of streamlit writing to screen."""
    st.subheader(
        "[Discrete-time SIR modeling](https://mathworld.wolfram.com/SIRModel.html) of infections/recovery"
    )
    st.markdown(
        """The model consists of individuals who are either _Susceptible_ ($S$), _Infected_ ($I$), or _Recovered_ ($R$).

The epidemic proceeds via a growth and decline process. This is the core model of infectious disease spread and has been
in use in epidemiology for many years."""
    )
    st.markdown("""The dynamics are given by the following 3 equations.""")

    st.latex("S_{t+1} = (-\\beta S_t I_t) + S_t")
    st.latex("I_{t+1} = (\\beta S_t I_t - \\gamma I_t) + I_t")
    st.latex("R_{t+1} = (\\gamma I_t) + R_t")

    st.markdown(
        """To project the expected impact to Penn Medicine, we estimate the terms of the model.

To do this, we use a combination of estimates from other locations, informed estimates based on logical reasoning,
and best guesses from the American Hospital Association.


### Parameters

The model's parameters, $\\beta$ and $\\gamma$, determine the virulence of the epidemic.

$$\\beta$$ can be interpreted as the _effective contact rate_:
"""
    )
    st.latex("\\beta = \\tau \\times c")

    st.markdown(
        """which is the transmissibility ($\\tau$) multiplied by the average number of people exposed ($$c$$).
        The transmissibility is the basic virulence of the pathogen.  The number of people exposed $c$ is the parameter
        that can be changed through social distancing.


$\\gamma$ is the inverse of the mean recovery time, in days.  I.e.: if $\\gamma = 1/{recovery_days}$, then the average
infection will clear in {recovery_days} days.

An important descriptive parameter is the _basic reproduction number_, or $R_0$.  This represents the average number of
people who will be infected by any given infected person.  When $R_0$ is greater than 1,
it means that a disease will grow.  Higher $R_0$'s imply more rapid growth.  It is defined as """.format(
            recovery_days=int(parameters.recovery_days)
        )
    )
    st.latex("R_0 = \\beta /\\gamma")

    st.markdown(
        """

$R_0$ gets bigger when

- there are more contacts between people
- when the pathogen is more virulent
- when people have the pathogen for longer periods of time

A doubling time of {doubling_time} days and a recovery time of {recovery_days} days imply an $R_0$ of {r_naught:.2f}.

#### Effect of social distancing

After the beginning of the outbreak, actions to reduce social contact will lower the parameter $c$.  If this happens at
time $t$, then the number of people infected by any given infected person is $R_t$, which will be lower than $R_0$.

A {relative_contact_rate:.0%} reduction in social contact would increase the time it takes for the outbreak to double,
to {doubling_time_t:.2f} days from {doubling_time:.2f} days, with a $R_t$ of {r_t:.2f}.

#### Using the model

We need to express the two parameters $\\beta$ and $\\gamma$ in terms of quantities we can estimate.

- $\\gamma$:  the CDC is recommending 14 days of self-quarantine, we'll use $\\gamma = 1/{recovery_days}$.
- To estimate $$\\beta$$ directly, we'd need to know transmissibility and social contact rates.  since we don't know
these things, we can extract it from known _doubling times_.  The AHA says to expect a doubling time $T_d$ of 7-10 days.
That means an early-phase rate of growth can be computed by using the doubling time formula:
""".format(
            doubling_time=parameters.doubling_time,
            recovery_days=parameters.recovery_days,
            r_naught=parameters.r_naught,
            relative_contact_rate=parameters.relative_contact_rate,
            doubling_time_t=parameters.doubling_time_t,
            r_t=parameters.r_t,
        )
    )
    st.latex("g = 2^{1/T_d} - 1")

    st.markdown(
        """
- Since the rate of new infections in the SIR model is $g = \\beta S - \\gamma$, and we've already computed $\\gamma$,
$\\beta$ becomes a function of the initial population size of susceptible individuals.
$$\\beta = (g + \\gamma)$$.


### Initial Conditions

- {notes} \n
""".format(
            notes=notes
        )
        + "- "
        + "| \n".join(
            f"{key} = {value} "
            for key, value in inputs.region.__dict__.items()
            if key != "_s"
        )
    )
    return None


def write_definitions(st):
    st.subheader("Guidance on Selecting Inputs")
    st.markdown(
        """* **Hospitalized COVID-19 Patients:** The number of patients currently hospitalized with COVID-19 **at your
        hospital(s)**. This number is used in conjunction with Hospital Market Share and Hospitalization % to estimate
        the total number of infected individuals in your region.

* **Doubling Time (days):** This parameter drives the rate of new cases during the early phases of the outbreak.
The American Hospital Association currently projects doubling rates between 7 and 10 days. This is the doubling time
you expect under status quo conditions. To account for reduced contact and other public health interventions,
modify the _Social distancing_ input.

* **Social distancing (% reduction in person-to-person physical contact):** This parameter allows users to explore how
reduction in interpersonal contact & transmission (hand-washing) might slow the rate of new infections.
It is your estimate of how much social contact reduction is being achieved in your region relative to the status quo.
While it is unclear how much any given policy might affect social contact (eg. school closures or remote work),
this parameter lets you see how projections change with percentage reductions in social contact.

* **Hospitalization %(total infections):** Percentage of **all** infected cases which will need hospitalization.

* **ICU %(total infections):** Percentage of **all** infected cases which will need to be treated in an ICU.

* **Ventilated %(total infections):** Percentage of **all** infected cases which will need mechanical ventilation.

* **Hospital Length of Stay:** Average number of days of treatment needed for hospitalized COVID-19 patients.

* **ICU Length of Stay:** Average number of days of ICU treatment needed for ICU COVID-19 patients.

* **Vent Length of Stay:**  Average number of days of ventilation needed for ventilated COVID-19 patients.

* **Hospital Market Share (%):** The proportion of patients in the region that are likely to come to your hospital
(as opposed to other hospitals in the region) when they get sick. One way to estimate this is to look at all of the
hospitals in your region and add up all of the beds. The number of beds at your hospital divided by the total number of
beds in the region times 100 will give you a reasonable starting estimate.

* **Regional Population:** Total population size of the catchment region of your hospital(s).

* **Currently Known Regional Infections**: The number of infections reported in your hospital's catchment region.
This is only used to compute detection rate - **it will not change projections**.
This input is used to estimate the detection rate of infected individuals.
    """
    )


def write_footer(st):
    st.subheader("References & Acknowledgements")
    st.markdown(
        """* AHA Webinar, Feb 26, James Lawler, MD, an associate professor University of Nebraska Medical Center,
        What Healthcare Leaders Need To Know: Preparing for the COVID-19
* We would like to recognize the valuable assistance in consultation and review of model assumptions by Michael Z. Levy,
PhD, Associate Professor of Epidemiology, Department of Biostatistics,
Epidemiology and Informatics at the Perelman School of Medicine
    """
    )
    st.markdown("© 2020, The Trustees of the University of Pennsylvania")


def show_additional_projections(
    st, alt, charting_func, parameters
):
    st.subheader(
        "The number of infected and recovered individuals in the hospital catchment region at any given moment"
    )

    st.altair_chart(
        charting_func(
            alt,
            parameters=parameters
        ),
        use_container_width=True,
    )


##########
# Tables #
##########


def draw_projected_admissions_table(
    st, projection_admits: pd.DataFrame, as_date: bool = False, daily_count: bool = False,
):
    if daily_count == True:
        admits_table = projection_admits[np.mod(projection_admits.index, 1) == 0].copy()
    else:
        admits_table = projection_admits[np.mod(projection_admits.index, 7) == 0].copy()
    admits_table["day"] = admits_table.index
    admits_table.index = range(admits_table.shape[0])
    admits_table = admits_table.fillna(0).astype(int)

    if as_date:
        admits_table = add_date_column(
            admits_table, drop_day_column=True, date_format=DATE_FORMAT
        )
    st.table(admits_table)
    return None


def draw_census_table(st, census_df: pd.DataFrame, as_date: bool = False, daily_count: bool = False):
    if daily_count == True:
        census_table = census_df[np.mod(census_df.index, 1) == 0].copy()
    else:
        census_table = census_df[np.mod(census_df.index, 7) == 0].copy()
    census_table.index = range(census_table.shape[0])
    census_table.loc[0, :] = 0
    census_table = census_table.dropna().astype(int)

    if as_date:
        census_table = add_date_column(
            census_table, drop_day_column=True, date_format=DATE_FORMAT
        )

    st.table(census_table)
    return None


def draw_raw_sir_simulation_table(st, parameters):
    as_date = parameters.as_date
    days = np.arange(0, parameters.n_days + 1)
    data_list = [
        days,
        parameters.susceptible_v,
        parameters.infected_v,
        parameters.recovered_v,
    ]
    data_dict = dict(zip(["day", "Susceptible", "Infections", "Recovered"], data_list))
    projection_area = pd.DataFrame.from_dict(data_dict)
    infect_table = (projection_area.iloc[::7, :]).apply(np.floor)
    infect_table.index = range(infect_table.shape[0])
    infect_table["day"] = infect_table.day.astype(int)

    if as_date:
        infect_table = add_date_column(
            infect_table, drop_day_column=True, date_format=DATE_FORMAT
        )

    st.table(infect_table)
    build_download_link(st,
        filename="raw_sir_simulation_data.csv",
        df=projection_area,
        parameters=parameters
    )

def build_download_link(st, filename: str, df: pd.DataFrame, parameters: Parameters):
    if parameters.as_date:
        df = add_date_column(df, drop_day_column=True, date_format="%Y-%m-%d")

    csv = dataframe_to_base64(df)
    st.markdown("""
        <a download="{filename}" href="data:file/csv;base64,{csv}">Download full table as CSV</a>
""".format(csv=csv,filename=filename), unsafe_allow_html=True)<|MERGE_RESOLUTION|>--- conflicted
+++ resolved
@@ -42,25 +42,16 @@
         unsafe_allow_html=True,
     )
     st.markdown(
-<<<<<<< HEAD
-        """**IMPORTANT NOTICE**: Admissions and Census calculations were previously **undercounting**.
-        Please update your reports. See more about this issue [here]
-        (https://github.com/CodeForPhilly/chime/pull/190)."""
+        """**IMPORTANT NOTICE**: Admissions and Census calculations were previously **undercounting**. 
+        Please update your reports generated before """ + p.change_date() + """. 
+        See more about changes [here](https://github.com/CodeForPhilly/chime/labels/models)."""
     )
     st.markdown(
         """*This tool was developed by the [Predictive Healthcare team](http://predictivehealthcare.pennmedicine.org/) at
-    Penn Medicine. For questions on how to use this tool see the [User docs](https://code-for-philly.gitbook.io/chime/).
-    For questions and comments please see our [contact page](http://predictivehealthcare.pennmedicine.org/contact/).
-    Code can be found on [Github](https://github.com/CodeForPhilly/chime). Join our [Slack channel]
-    (https://codeforphilly.org/chat?channel=covid19-chime-penn) if you would like to get involved!*"""
-=======
-        """**IMPORTANT NOTICE**: Admissions and Census calculations were previously **undercounting**. Please update your reports generated before """ + p.change_date() + """. See more about changes [here](https://github.com/CodeForPhilly/chime/labels/models)."""
-    )
-    st.markdown(
-        """*This tool was developed by the [Predictive Healthcare team](http://predictivehealthcare.pennmedicine.org/) at
-    Penn Medicine. For questions on how to use this tool see the [User docs](https://code-for-philly.gitbook.io/chime/). Code can be found on [Github](https://github.com/CodeForPhilly/chime).
+    Penn Medicine. For questions on how to use this tool see the [User docs](https://code-for-philly.gitbook.io/chime/). 
+    Code can be found on [Github](https://github.com/CodeForPhilly/chime). 
     Join our [Slack channel](https://codeforphilly.org/chat?channel=covid19-chime-penn) if you would like to get involved!*"""
->>>>>>> 1ecdff6c
+
     )
 
     st.markdown(
