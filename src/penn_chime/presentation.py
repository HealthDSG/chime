--- conflicted
+++ resolved
@@ -178,6 +178,24 @@
         step=5,
         format="%i",
     )
+    older_population_rate_input = NumberInputWrapper(
+        st_obj,
+        "Percent of population over 65",
+        min_value=0.001,
+        max_value=100.0,
+        value=d.older_population_rate * 100,
+        step=1.0,
+        format="%f",
+    )
+    old_pop_relative_contact_rate_input = NumberInputWrapper(
+        st_obj,
+        "Percent Increased Social Distancing of the Population over 65",
+        min_value=0,
+        max_value=100,
+        value=int(d.old_pop_relative_contact_rate * 100),
+        step=5,
+        format="%i",
+    )
     hospitalized_rate_input = NumberInputWrapper(
         st_obj,
         "Hospitalization %(total infections)",
@@ -187,65 +205,6 @@
         step=1.0,
         format="%f",
     )
-<<<<<<< HEAD
-
-    older_population_rate = (
-        st.sidebar.number_input(
-            "Percent of population over 65",
-            min_value=0,
-            max_value=100,
-            value=d.older_pop_rate * 100,
-            step=1,
-            format="%f",
-        )
-        / 100.0
-    )
-
-    old_pop_relative_contact_rate = (
-        st.sidebar.number_input(
-            "Percent Increased Social Distancing of the Population over 65",
-            min_value=0,
-            max_value=100,
-            value=int(d.old_pop_relative_contact_rate * 100),
-            step=5,
-            format="%i",
-        )
-        / 100.0
-    )
-
-    hospitalized_rate = (
-        st.sidebar.number_input(
-            "Hospitalization %(total infections)",
-            min_value=0.001,
-            max_value=100.0,
-            value=d.hospitalized.rate * 100,
-            step=1.0,
-            format="%f",
-        )
-        / 100.0
-    )
-    icu_rate = (
-        st.sidebar.number_input(
-            "ICU %(total infections)",
-            min_value=0.0,
-            max_value=100.0,
-            value=d.icu.rate * 100,
-            step=1.0,
-            format="%f",
-        )
-        / 100.0
-    )
-    ventilated_rate = (
-        st.sidebar.number_input(
-            "Ventilated %(total infections)",
-            min_value=0.0,
-            max_value=100.0,
-            value=d.ventilated.rate * 100,
-            step=1.0,
-            format="%f",
-        )
-        / 100.0
-=======
     icu_rate_input = NumberInputWrapper(
         st_obj,
         "ICU %(total infections)",
@@ -254,7 +213,6 @@
         value=d.icu.rate * 100,
         step=1.0,
         format="%f",
->>>>>>> 0a0aece0
     )
     ventilated_rate_input = NumberInputWrapper(
         st_obj,
@@ -339,6 +297,10 @@
     icu_los = icu_los_input()
     ventilated_los = ventilated_los_input()
 
+    st.sidebar.markdown("### Older Population Parameters")
+    older_population_rate = older_population_rate_input()
+    old_pop_relative_contact_rate = old_pop_relative_contact_rate_input()
+
     st.sidebar.markdown("### Display Parameters [ℹ]({docs_url}/what-is-chime/parameters)".format(docs_url=DOCS_URL))
     n_days = n_days_input()
     max_y_axis_set = max_y_axis_set_input()
@@ -357,13 +319,9 @@
 
         max_y_axis=max_y_axis,
         n_days=n_days,
-<<<<<<< HEAD
-        relative_contact_rate=relative_contact_rate,
-        older_population_rate=older_population_rate,
-        old_pop_relative_contact_rate=old_pop_relative_contact_rate,
-=======
         relative_contact_rate=relative_contact_rate / 100.0,
->>>>>>> 0a0aece0
+        older_population_rate=older_population_rate / 100.0,
+        old_pop_relative_contact_rate=old_pop_relative_contact_rate / 100.0,
         susceptible=susceptible,
 
         hospitalized=RateLos(hospitalized_rate/ 100.0, hospitalized_los),
