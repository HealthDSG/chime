"""Models.

Changes affecting results or their presentation should also update
parameters.py `change_date`, so users can see when results have last
changed
"""

from __future__ import annotations

from typing import Dict, Generator, Tuple

import numpy as np  # type: ignore
import pandas as pd  # type: ignore

from .parameters import Parameters


class SimSirModel:

    def __init__(self, p: Parameters) -> SimSirModel:
        # TODO missing initial recovered value
        susceptible = p.susceptible
        recovered = 0.0
        recovery_days = p.recovery_days

        rates = {
            key: d.rate
            for key, d in p.dispositions.items()
        }

        lengths_of_stay = {
            key: d.length_of_stay
            for key, d in p.dispositions.items()
        }

        # Note: this should not be an integer.
        # We're appoximating infected from what we do know.
        # TODO market_share > 0, hosp_rate > 0
        infected = (
            p.current_hospitalized / p.market_share / p.hospitalized.rate
        )

        detection_probability = (
            p.known_infected / infected if infected > 1.0e-7 else None
        )

        intrinsic_growth_rate = \
            (2.0 ** (1.0 / p.doubling_time) - 1.0) if p.doubling_time > 0.0 else 0.0

        gamma = 1.0 / recovery_days

        # Contact rate, beta
        beta = (
            (intrinsic_growth_rate + gamma)
            / susceptible
            * (1.0 - p.relative_contact_rate)
        )  # {rate based on doubling time} / {initial susceptible}

        # r_t is r_0 after distancing
        r_t = beta / gamma * susceptible

        # Simplify equation to avoid division by zero:
        # self.r_naught = r_t / (1.0 - relative_contact_rate)
        r_naught = (intrinsic_growth_rate + gamma) / gamma
        doubling_time_t = 1.0 / np.log2(
            beta * p.susceptible - gamma + 1)

        raw_df = sim_sir_df(
            p.susceptible,
            infected,
            recovered,
            beta,
            gamma,
            p.n_days,
        )
<<<<<<< HEAD

        rates = {
            key: d.rate
            for key, d in p.dispositions.items()
        }

        lengths_of_stay = {
            key: d.length_of_stay
            for key, d in p.dispositions.items()
        }

        i_dict_v = get_dispositions(raw_df.infected, rates, p.market_share)
        r_dict_v = get_dispositions(raw_df.recovered, rates, p.market_share)

        self.dispositions = {
            key: value + r_dict_v[key]
            for key, value in i_dict_v.items()
        }

        self.dispositions_df = pd.DataFrame(self.dispositions)
        self.admits_df = admits_df = build_admits_df(p.n_days, self.dispositions)
        self.census_df = build_census_df(admits_df, lengths_of_stay)
        self.daily_growth = daily_growth_helper(p.doubling_time)
        self.daily_growth_t = daily_growth_helper(self.doubling_time_t)
=======
        dispositions_df = build_dispositions_df(raw_df, rates, p.market_share)
        admits_df = build_admits_df(dispositions_df)
        census_df = build_census_df(admits_df, lengths_of_stay)

        self.susceptible = susceptible
        self.infected = infected
        self.recovered = recovered

        self.detection_probability = detection_probability
        self.recovered = recovered
        self.intrinsic_growth_rate = intrinsic_growth_rate
        self.gamma = gamma
        self.beta = beta
        self.r_t = r_t
        self.r_naught = r_naught
        self.doubling_time_t = doubling_time_t
        self.raw_df = raw_df
        self.dispositions_df = dispositions_df
        self.admits_df = admits_df
        self.census_df = census_df
>>>>>>> 7691f5f2


def sir(
    s: float, i: float, r: float, beta: float, gamma: float, n: float
) -> Tuple[float, float, float]:
    """The SIR model, one time step."""
    s_n = (-beta * s * i) + s
    i_n = (beta * s * i - gamma * i) + i
    r_n = gamma * i + r
    if s_n < 0.0:
        s_n = 0.0
    if i_n < 0.0:
        i_n = 0.0
    if r_n < 0.0:
        r_n = 0.0

    scale = n / (s_n + i_n + r_n)
    return s_n * scale, i_n * scale, r_n * scale


def gen_sir(
    s: float, i: float, r: float, beta: float, gamma: float, n_days: int
) -> Generator[Tuple[float, float, float], None, None]:
    """Simulate SIR model forward in time yielding tuples."""
    s, i, r = (float(v) for v in (s, i, r))
    n = s + i + r
    for d in range(n_days + 1):
        yield d, s, i, r
        s, i, r = sir(s, i, r, beta, gamma, n)


def sim_sir_df(
    s: float, i: float, r: float, beta: float, gamma: float, n_days: int
) -> pd.DataFrame:
    """Simulate the SIR model forward in time."""
    return pd.DataFrame(
        data=gen_sir(s, i, r, beta, gamma, n_days),
        columns=("day", "susceptible", "infected", "recovered"),
    )

def build_dispositions_df(
    sim_sir_df: pd.DataFrame,
    rates: Dict[str, float],
    market_share: float,
) -> pd.DataFrame:
    """Get dispositions of patients adjusted by rate and market_share."""
    patients = sim_sir_df.infected + sim_sir_df.recovered
    return pd.DataFrame({
        "day": sim_sir_df.day,
        **{
            key: patients * rate * market_share
            for key, rate in rates.items()
        }
    })


def build_admits_df(dispositions_df: pd.DataFrame) -> pd.DataFrame:
    """Build admits dataframe from dispositions."""
    admits_df = dispositions_df.iloc[:-1, :] - dispositions_df.shift(1)
    admits_df.day = dispositions_df.day
    return admits_df


def build_census_df(
    admits_df: pd.DataFrame,
    lengths_of_stay: Dict[str, int],
) -> pd.DataFrame:
<<<<<<< HEAD
    """ALOS for each category of COVID-19 case (total guesses)"""
    n_days = np.shape(admits_df)[0]
    census_dict = {}
    for key, los in lengths_of_stay.items():
        census = (
            admits_df.cumsum().iloc[:-los, :]
            - admits_df.cumsum().shift(los).fillna(0)
        ).apply(np.ceil)
        census_dict[key] = census[key]

    census_df = pd.DataFrame(census_dict)
    census_df["day"] = census_df.index
    census_df = census_df[["day", *lengths_of_stay.keys()]]
    census_df = census_df.head(n_days)
    return census_df


def daily_growth_helper(doubling_time):
    result = 0
    if doubling_time != 0:
        result = (np.power(2, 1.0 / doubling_time) - 1) * 100
    return result
=======
    """ALOS for each disposition of COVID-19 case (total guesses)"""
    return pd.DataFrame({
        'day': admits_df.day,
        **{
            key: (
                admits_df[key].cumsum().iloc[:-los]
                - admits_df[key].cumsum().shift(los).fillna(0)
            ).apply(np.ceil)
            for key, los in lengths_of_stay.items()
        }
    })
>>>>>>> 7691f5f2
<|MERGE_RESOLUTION|>--- conflicted
+++ resolved
@@ -73,32 +73,6 @@
             gamma,
             p.n_days,
         )
-<<<<<<< HEAD
-
-        rates = {
-            key: d.rate
-            for key, d in p.dispositions.items()
-        }
-
-        lengths_of_stay = {
-            key: d.length_of_stay
-            for key, d in p.dispositions.items()
-        }
-
-        i_dict_v = get_dispositions(raw_df.infected, rates, p.market_share)
-        r_dict_v = get_dispositions(raw_df.recovered, rates, p.market_share)
-
-        self.dispositions = {
-            key: value + r_dict_v[key]
-            for key, value in i_dict_v.items()
-        }
-
-        self.dispositions_df = pd.DataFrame(self.dispositions)
-        self.admits_df = admits_df = build_admits_df(p.n_days, self.dispositions)
-        self.census_df = build_census_df(admits_df, lengths_of_stay)
-        self.daily_growth = daily_growth_helper(p.doubling_time)
-        self.daily_growth_t = daily_growth_helper(self.doubling_time_t)
-=======
         dispositions_df = build_dispositions_df(raw_df, rates, p.market_share)
         admits_df = build_admits_df(dispositions_df)
         census_df = build_census_df(admits_df, lengths_of_stay)
@@ -119,7 +93,8 @@
         self.dispositions_df = dispositions_df
         self.admits_df = admits_df
         self.census_df = census_df
->>>>>>> 7691f5f2
+        self.daily_growth = daily_growth_helper(p.doubling_time)
+        self.daily_growth_t = daily_growth_helper(doubling_time_t)
 
 
 def sir(
@@ -187,30 +162,6 @@
     admits_df: pd.DataFrame,
     lengths_of_stay: Dict[str, int],
 ) -> pd.DataFrame:
-<<<<<<< HEAD
-    """ALOS for each category of COVID-19 case (total guesses)"""
-    n_days = np.shape(admits_df)[0]
-    census_dict = {}
-    for key, los in lengths_of_stay.items():
-        census = (
-            admits_df.cumsum().iloc[:-los, :]
-            - admits_df.cumsum().shift(los).fillna(0)
-        ).apply(np.ceil)
-        census_dict[key] = census[key]
-
-    census_df = pd.DataFrame(census_dict)
-    census_df["day"] = census_df.index
-    census_df = census_df[["day", *lengths_of_stay.keys()]]
-    census_df = census_df.head(n_days)
-    return census_df
-
-
-def daily_growth_helper(doubling_time):
-    result = 0
-    if doubling_time != 0:
-        result = (np.power(2, 1.0 / doubling_time) - 1) * 100
-    return result
-=======
     """ALOS for each disposition of COVID-19 case (total guesses)"""
     return pd.DataFrame({
         'day': admits_df.day,
@@ -222,4 +173,11 @@
             for key, los in lengths_of_stay.items()
         }
     })
->>>>>>> 7691f5f2
+
+  
+def daily_growth_helper(doubling_time):
+    """Calculates average daily growth rate from doubling time"""
+    result = 0
+    if doubling_time != 0:
+        result = (np.power(2, 1.0 / doubling_time) - 1) * 100
+    return result