streamlit
pandas
numpy
<<<<<<< HEAD
matplotlib
pytest
=======
altair
>>>>>>> f37fb79c
<|MERGE_RESOLUTION|>--- conflicted
+++ resolved
@@ -1,9 +1,5 @@
 streamlit
 pandas
 numpy
-<<<<<<< HEAD
-matplotlib
 pytest
-=======
-altair
->>>>>>> f37fb79c
+altair